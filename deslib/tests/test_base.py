import pytest
from sklearn.exceptions import NotFittedError
from unittest.mock import Mock

from deslib.base import DS
from deslib.tests.examples_test import *


def test_all_classifiers_agree():
    # 10 classifiers that return 1
    pool_classifiers = [create_base_classifier(return_value=1)] * 10
    ds = DS(pool_classifiers)

    x = np.ones((1, 10))
    assert ds._all_classifier_agree_query(x)


def test_not_all_classifiers_agree():
    # 10 classifiers that return 1, and one that returns 2
    pool_classifiers = [create_base_classifier(return_value=1)] * 10
    pool_classifiers.append(create_base_classifier(return_value=2))
    ds = DS(pool_classifiers)

    x = np.ones((1, 10))
    assert not ds._all_classifier_agree_query(x)


@pytest.mark.parametrize('query', [None, [np.nan, 1.0]])
def test_predict_value(query):
    pool_classifiers = create_classifiers_disagree()
    ds = DS(pool_classifiers)

    with pytest.raises(ValueError):
        ds.predict(query)


@pytest.mark.parametrize('k', [0, 1, -1])
def test_check_k_value(k):
    pool_classifiers = create_pool_classifiers()

    with pytest.raises(ValueError):
        DS(pool_classifiers, k=k)


@pytest.mark.parametrize('k', ['a', 2.5])
def test_check_k_type(k):
    pool_classifiers = create_pool_classifiers()

    with pytest.raises(TypeError):
        DS(pool_classifiers, k=k)


@pytest.mark.parametrize('safe_k', ['a', 2.5])
def test_check_safe_k_type(safe_k):
    pool_classifiers = create_pool_classifiers()

    with pytest.raises(TypeError):
        DS(pool_classifiers, safe_k=safe_k)


@pytest.mark.parametrize('safe_k', [0, 1, -1])
def test_check_safe_k_value(safe_k):
    pool_classifiers = create_pool_classifiers()

    with pytest.raises(ValueError):
        DS(pool_classifiers, safe_k=safe_k)


@pytest.mark.parametrize('k, safe_k', [(2, 3), (5, 7)])
def test_valid_safe_k(k, safe_k):
    with pytest.raises(ValueError):
        DS([create_base_classifier(1)], k=k, safe_k=safe_k)


def create_classifiers_disagree():
    clf1 = create_base_classifier(return_value=1)
    clf_2 = create_base_classifier(return_value=0)
    return [clf1, clf_2]


# In this test the system was trained for a sample containing 2 features and we are passing a sample with 3 as argument.
# So it should raise a value error.
def test_different_input_shape():
    query = np.array([[1.0, 1.0, 2.0]])
    ds_test = DS(create_pool_classifiers())
    ds_test.fit(X_dsel_ex1, y_dsel_ex1)
    with pytest.raises(ValueError):
        ds_test.predict(query)


def test_empty_pool():
    pool_classifiers = []
    with pytest.raises(ValueError):
        DS(pool_classifiers)


# Should raise a NotFittedError since the function 'fit' was not called before predict
def test_not_fitted_ds():
    query = np.array([[1.0, 1.0]])

    ds_test = DS(create_pool_classifiers())
    with pytest.raises(NotFittedError):
        ds_test.predict(query)


# X has 15 samples while y have 20 labels. So this test should raise an error
def test_input_shape_fit():
    X = X_dsel_ex1
    y = np.ones(20)
    ds_test = DS(create_pool_classifiers())
    with pytest.raises(ValueError):
        ds_test.fit(X, y)


def test_input_X_1D():

    X = np.ones(10)
    ds_test = DS(create_pool_classifiers())
    ds_test.fit(X_dsel_ex1, y_dsel_ex1)
    with pytest.raises(Warning):
        ds_test.predict(X)


def test_input_X_3D():
    X = np.ones((10, 10, 10))
    ds_test = DS(create_pool_classifiers())
    ds_test.fit(X_dsel_ex1, y_dsel_ex1)
    with pytest.raises(ValueError):
        ds_test.predict(X)


def test_IH_is_used():

    expected = np.array([0, 0, 1])
    query = np.ones((3, 2))
    ds_test = DS(create_pool_classifiers(), with_IH=True, IH_rate=0.5)
    ds_test.fit(X_dsel_ex1, y_dsel_ex1)

    ds_test.processed_dsel = dsel_processed_ex1
    ds_test.DSEL_target = y_dsel_ex1
    ds_test.DSEL_data = X_dsel_ex1

    ds_test.neighbors = neighbors_ex1
    ds_test.distances = distances_ex1

    predicted = ds_test.predict(query)

    assert np.allclose(predicted, expected)
# -----------------------Test routines for the DFP (fire DS)--------------------

#Since no classifier crosses the region of competence, all of them must be selected
def test_frienemy_no_classifier_crosses():
    X = X_dsel_ex1
    y = y_dsel_ex1
    ds_test = DS(create_pool_classifiers())
    ds_test.fit(X, y)
    ds_test.neighbors = neighbors_ex1[0, :]
    mask = ds_test._frienemy_pruning()
    assert mask.shape == (1, 3) and np.allclose(mask, 1)


# In this example, all base classifier should be considered crossing the region of competence since they always
# predicts the correct label for the samples in DSEL.
@pytest.mark.parametrize('index', [0, 1, 2])
def test_frienemy_all_classifiers_crosses(index):
    ds_test = DS(create_pool_classifiers())
    ds_test.processed_dsel = dsel_processed_all_ones
    ds_test.DSEL_target = y_dsel_ex1
    ds_test.DSEL_data = X_dsel_ex1
    ds_test.neighbors = neighbors_ex1[index, :]
    result = ds_test._frienemy_pruning()
    assert result.all() == 1.0


def test_frienemy_not_all_classifiers_crosses():
    ds_test = DS(create_pool_classifiers(), safe_k=3)
    ds_test.processed_dsel = dsel_processed_ex1
    ds_test.DSEL_target = y_dsel_ex1
    ds_test.DSEL_data = X_dsel_ex1
    ds_test.neighbors = neighbors_ex1[0, :]
    result = ds_test._frienemy_pruning()
    assert np.array_equal(result, np.array([[1, 1, 0]]))


# Check if the batch processing is working by passing multiple samples at the same time.
def test_frienemy_not_all_classifiers_crosses_batch():
    expected = np.array([[1, 1, 0], [0, 1, 0], [1, 1, 1]])
    ds_test = DS(create_pool_classifiers(), safe_k=3)
    ds_test.processed_dsel = dsel_processed_ex1
    ds_test.DSEL_target = y_dsel_ex1
    ds_test.DSEL_data = X_dsel_ex1
    # passing three samples to compute the DFP at the same time
    ds_test.neighbors = neighbors_ex1
    result = ds_test._frienemy_pruning()
    assert np.array_equal(result, expected)

# Test the case where the sample is located in a safe region (i.e., all neighbors comes from the same class)
def test_frienemy_safe_region():
    ds_test = DS(create_pool_classifiers(), safe_k=3)
    ds_test.processed_dsel = dsel_processed_ex1
    ds_test.DSEL_target = y_dsel_ex1
    ds_test.DSEL_data = X_dsel_ex1
    ds_test.neighbors = np.array([0, 1, 2, 6, 7, 8, 14])
    result = ds_test._frienemy_pruning()
    assert np.array_equal(result, np.array([[1, 1, 1]]))

# Check if the batch processing is working by passing multiple samples at the same time. Testing sample in a safe region
def test_frienemy_safe_region_batch():
    n_samples = 10
    n_classifiers = 3
    expected = np.ones((n_samples, n_classifiers))
    ds_test = DS(create_pool_classifiers(), safe_k=3)
    ds_test.processed_dsel = dsel_processed_ex1
    ds_test.DSEL_target = y_dsel_ex1
    ds_test.DSEL_data = X_dsel_ex1
    ds_test.neighbors = np.tile(np.array([0, 1, 2, 6, 7, 8, 14]), (n_samples, 1))
    result = ds_test._frienemy_pruning()

    assert np.array_equal(result, expected)


def test_DFP_is_used():
    query = np.atleast_2d([1, 0])
    ds_test = DS(create_pool_classifiers(), DFP=True, safe_k=3)
    ds_test.fit(X_dsel_ex1, y_dsel_ex1)
    ds_test.processed_dsel = dsel_processed_ex1
    ds_test.DSEL_target = y_dsel_ex1
    ds_test.DSEL_data = X_dsel_ex1
    ds_test.neighbors = neighbors_ex1[0, :]
    ds_test.distances = distances_ex1[0, :]
    ds_test.classify_instance = MagicMock(return_value=0)
    ds_test.predict(query)
    assert np.array_equal(ds_test.DFP_mask, np.array([[1, 1, 0]]))


# In this test, the frienemy pruning is used. So, the value of self.DFP_mask should change.
def test_predict_proba_DFP():
    query = np.atleast_2d([1, 1])
    ds_test = DS(create_pool_classifiers(), DFP=True, safe_k=3)
    ds_test.fit(X_dsel_ex1, y_dsel_ex1)

    # change the state of the system
    ds_test.processed_dsel = dsel_processed_ex1
    ds_test.DSEL_target = y_dsel_ex1
    ds_test.DSEL_data = X_dsel_ex1
    ds_test.neighbors = neighbors_ex1[0, :]
    ds_test.distances = distances_ex1[0, :]

    ds_test.predict_proba_instance = MagicMock(return_value=np.atleast_2d([0.25, 0.75]))
    ds_test.predict_proba(query)
    assert np.array_equal(ds_test.DFP_mask, np.array([[1, 1, 0]]))

@pytest.mark.parametrize('X', [None, [[0.1, 0.2], [0.5, np.nan]]])
def test_bad_input_X(X):
    ds_test = DS(create_pool_classifiers())
    ds_test.fit(X_dsel_ex1, y_dsel_ex1)
    with pytest.raises(ValueError):
        ds_test.predict(X)


def test_output_profiles_transform():
    query = np.array([[1.0, 1.0]])
    ds_test = DS(create_pool_classifiers())
    ds_test.fit(X_dsel_ex1, y_dsel_ex1)
    profile = ds_test._output_profile_transform(query)
    assert np.array_equal(profile, np.array([0.5, 0.5, 1.0, 0.0, 0.33, 0.67]))


def test_preprocess_dsel_scores():
    ds_test = DS(create_pool_classifiers())
    ds_test.fit(X_dsel_ex1, y_dsel_ex1)
    dsel_scores = ds_test._preprocess_dsel_scores()
    expected = np.array([[0.5, 0.5], [1.0, 0.0], [0.33, 0.67]])
    expected = np.tile(expected, (15, 1, 1))
    assert np.array_equal(dsel_scores, expected)


<<<<<<< HEAD
def test_get_dsel_scores():
    ds_test = DS(create_pool_classifiers())
    ds_test.fit(X_dsel_ex1, y_dsel_ex1)
    ds_test.dsel_scores = dsel_scores_ex1
    assert np.array_equal(ds_test._get_scores_dsel(0, 0), np.array([1.0, 0.0]))
    assert np.array_equal(ds_test._get_scores_dsel(1, 0), np.array([0.5, 0.5]))
    assert np.array_equal(ds_test._get_scores_dsel(2, 0), np.array([0.8, 0.2]))


def test_get_dsel_scores_all_samples():
    ds_test = DS(create_pool_classifiers())
    ds_test.fit(X_dsel_ex1, y_dsel_ex1)
    ds_test.dsel_scores = dsel_scores_ex1
    expected = np.ones((15, 2)) * 0.5
    assert np.array_equal(ds_test._get_scores_dsel(1), expected)


def test_get_dsel_scores_not_processed():
    ds_test = DS(create_pool_classifiers())
    ds_test.fit(X_dsel_ex1, y_dsel_ex1)
    with pytest.raises(NotFittedError):
        ds_test._get_scores_dsel(0)
=======
def test_DFP_is_used():
    query = np.atleast_2d([1, 0])
    ds_test = DS(create_pool_classifiers(), DFP=True, safe_k=3)
    ds_test.fit(X_dsel_ex1, y_dsel_ex1)
    ds_test.processed_dsel = dsel_processed_ex1
    ds_test.DSEL_target = y_dsel_ex1
    ds_test.DSEL_data = X_dsel_ex1
    ds_test.neighbors = neighbors_ex1[0, :]
    ds_test.distances = distances_ex1[0, :]
    ds_test.classify_instance = MagicMock(return_value=0)
    ds_test.predict(query)
    assert np.array_equal(ds_test.DFP_mask, np.array([1, 1, 0]))


@pytest.mark.parametrize('index, expected', [(0, 0), (1, 0), (2, 1)])
def test_IH_is_used(index, expected):
    query = np.atleast_2d([1, 0])
    ds_test = DS(create_pool_classifiers(), with_IH=True, IH_rate=0.5)
    ds_test.fit(X_dsel_ex1, y_dsel_ex1)

    ds_test.processed_dsel = dsel_processed_ex1
    ds_test.DSEL_target = y_dsel_ex1
    ds_test.DSEL_data = X_dsel_ex1

    ds_test.neighbors = neighbors_ex1[index, :]
    ds_test.distances = distances_ex1[index, :]

    predicted = ds_test.predict(query)

    assert predicted == expected
>>>>>>> 65cce49d


@pytest.mark.parametrize('IH_rate', [None, -1, 'abc', 0.75, 1])
def test_input_IH_rate(IH_rate):

    with pytest.raises((ValueError, TypeError)):
        DS(create_pool_classifiers(), with_IH=True, IH_rate=IH_rate)


def test_predict_proba_all_agree():
    query = np.atleast_2d([1, 1])
    ds_test = DS(create_pool_classifiers())
    ds_test.fit(X_dsel_ex1, y_dsel_ex1)
    ds_test.dsel_scores = dsel_scores_ex1
    ds_test._all_classifier_agree = MagicMock(return_value=True)
    proba = ds_test.predict_proba(query)
    assert np.allclose(proba, np.atleast_2d([0.61, 0.39]))


# In this test, the three neighborhoods have an hardness level lower than the parameter IH_rate (0.5). Thus, the KNN
# Should be used to predict probabilities
@pytest.mark.parametrize('index', [0, 1, 2])
def test_predict_proba_IH_knn(index):
    query = np.atleast_2d([1, 1])
    ds_test = DS(create_pool_classifiers(), with_IH=True, IH_rate=0.5)
    ds_test.fit(X_dsel_ex1, y_dsel_ex1)
    ds_test.dsel_scores = dsel_scores_ex1

    ds_test.neighbors = neighbors_ex1[index, :]
    ds_test.distances = distances_ex1[index, :]

    ds_test.roc_algorithm.predict_proba = MagicMock(return_value=np.atleast_2d([0.45, 0.55]))
    proba = ds_test.predict_proba(query)
    assert np.allclose(proba, np.atleast_2d([0.45, 0.55]))


# In this test, the three neighborhoods have an hardness level higher than the parameter IH_rate. Thus, the prediction
# should be passed down to the predict_proba_instance function.
@pytest.mark.parametrize('index', [0, 1, 2])
def test_predict_proba_instance_called(index):
    query = np.atleast_2d([1, 1])
    ds_test = DS(create_pool_classifiers(), with_IH=True, IH_rate=0.10)
    ds_test.fit(X_dsel_ex1, y_dsel_ex1)

    ds_test.neighbors = neighbors_ex1[index, :]
    ds_test.distances = distances_ex1[index, :]

    ds_test.predict_proba_instance = MagicMock(return_value=np.atleast_2d([0.25, 0.75]))
    proba = ds_test.predict_proba(query)
    assert np.allclose(proba, np.atleast_2d([0.25, 0.75]))


#----------------------------------------- Testing label encoder-------------------------------------

def create_pool_classifiers_dog_cat_plane():
    clf_0 = create_base_classifier(return_value='cat', return_prob=np.atleast_2d([0.5, 0.5]))
    clf_1 = create_base_classifier(return_value='dog', return_prob=np.atleast_2d([1.0, 0.0]))
    clf_2 = create_base_classifier(return_value='plane', return_prob=np.atleast_2d([0.33, 0.67]))
    pool_classifiers = [clf_0, clf_1, clf_2]
    return pool_classifiers


def create_pool_classifiers_dog():
    clf_0 = create_base_classifier(return_value='dog', return_prob=np.atleast_2d([0.5, 0.5]))
    pool_classifiers = [clf_0, clf_0, clf_0]
    return pool_classifiers

def test_label_encoder_only_dsel_allagree():
    X_dsel_ex1 = np.array([[-1, 1], [-0.75, 0.5], [-1.5, 1.5]])
    y_dsel_ex1 = np.array(['cat', 'dog', 'plane'])

    query = np.atleast_2d([[1, 0], [-1,-1]])
    ds_test = DS(create_pool_classifiers_dog(), k=2)
    ds_test.fit(X_dsel_ex1, y_dsel_ex1)
    ds_test.neighbors = neighbors_ex1[0, :]
    ds_test.distances = distances_ex1[0, :]
    predictions = ds_test.predict(query)
    assert np.array_equal(predictions, ['dog', 'dog'])


def test_label_encoder_only_dsel():
    X_dsel_ex1 = np.array([[-1, 1], [-0.75, 0.5], [-1.5, 1.5]])
    y_dsel_ex1 = np.array(['cat', 'dog', 'plane'])

    query = np.atleast_2d([[1, 0], [-1,-1]])
    ds_test = DS(create_pool_classifiers_dog_cat_plane(), k=2)
    ds_test.fit(X_dsel_ex1, y_dsel_ex1)
    ds_test.neighbors = neighbors_ex1[0, :]
    ds_test.distances = distances_ex1[0, :]
    ds_test.classify_instance = Mock()
    ds_test.classify_instance.return_value = [1, 0]  # changed here due to batch processing
    predictions = ds_test.predict(query)
    assert np.array_equal(predictions, ['dog', 'cat'])


def test_label_encoder_base():
    from sklearn.linear_model import LogisticRegression

    X_dsel_ex1 = np.array([[-1, 1], [-0.75, 0.5], [-1.5, 1.5]])
    y_dsel_ex1 = np.array(['cat', 'dog', 'plane'])

    x = [[-2, -2], [2, 2]]
    y = ['cat', 'dog']
    pool_classifiers = [LogisticRegression().fit(x, y) for _ in range(2)]

    query = np.atleast_2d([[1, 0], [-1, -1]])
    ds_test = DS(pool_classifiers, k=2)
    ds_test.fit(X_dsel_ex1, y_dsel_ex1)
    predictions = ds_test.predict(query)

    assert np.equal(predictions, ['cat', 'dog'])<|MERGE_RESOLUTION|>--- conflicted
+++ resolved
@@ -275,30 +275,6 @@
     assert np.array_equal(dsel_scores, expected)
 
 
-<<<<<<< HEAD
-def test_get_dsel_scores():
-    ds_test = DS(create_pool_classifiers())
-    ds_test.fit(X_dsel_ex1, y_dsel_ex1)
-    ds_test.dsel_scores = dsel_scores_ex1
-    assert np.array_equal(ds_test._get_scores_dsel(0, 0), np.array([1.0, 0.0]))
-    assert np.array_equal(ds_test._get_scores_dsel(1, 0), np.array([0.5, 0.5]))
-    assert np.array_equal(ds_test._get_scores_dsel(2, 0), np.array([0.8, 0.2]))
-
-
-def test_get_dsel_scores_all_samples():
-    ds_test = DS(create_pool_classifiers())
-    ds_test.fit(X_dsel_ex1, y_dsel_ex1)
-    ds_test.dsel_scores = dsel_scores_ex1
-    expected = np.ones((15, 2)) * 0.5
-    assert np.array_equal(ds_test._get_scores_dsel(1), expected)
-
-
-def test_get_dsel_scores_not_processed():
-    ds_test = DS(create_pool_classifiers())
-    ds_test.fit(X_dsel_ex1, y_dsel_ex1)
-    with pytest.raises(NotFittedError):
-        ds_test._get_scores_dsel(0)
-=======
 def test_DFP_is_used():
     query = np.atleast_2d([1, 0])
     ds_test = DS(create_pool_classifiers(), DFP=True, safe_k=3)
@@ -329,7 +305,6 @@
     predicted = ds_test.predict(query)
 
     assert predicted == expected
->>>>>>> 65cce49d
 
 
 @pytest.mark.parametrize('IH_rate', [None, -1, 'abc', 0.75, 1])
